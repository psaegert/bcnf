--- conflicted
+++ resolved
@@ -81,11 +81,7 @@
      "name": "stderr",
      "output_type": "stream",
      "text": [
-<<<<<<< HEAD
       "100%|██████████| 10/10 [00:01<00:00,  6.38it/s, accepted=10, ratio=1, rejected_distance=0, rejected_runaway=0, rejected_start_underground=0, rejected_visibility=0]\n"
-=======
-      "Loading data from directory: 100%|██████████| 4/4 [00:20<00:00,  5.01s/it, file=fixed_data_render_2s_15FPS_4.pkl]\n"
->>>>>>> 47fb33fd
      ]
     },
     {
@@ -147,9 +143,6 @@
     {
      "data": {
       "text/html": [
-<<<<<<< HEAD
-       "Syncing run <strong><a href='https://wandb.ai/balisticcnf/bcnf-test/runs/f38aj1s5' target=\"_blank\">pleasant-shadow-83</a></strong> to <a href='https://wandb.ai/balisticcnf/bcnf-test' target=\"_blank\">Weights & Biases</a> (<a href='https://wandb.me/run' target=\"_blank\">docs</a>)<br/>"
-=======
        "Run data is saved locally in <code>/home/psaegert/Projects/bcnf/notebooks/wandb/run-20240317_213941-xghyvnyj</code>"
       ],
       "text/plain": [
@@ -163,7 +156,6 @@
      "data": {
       "text/html": [
        "Syncing run <strong><a href='https://wandb.ai/balisticcnf/bcnf-test/runs/xghyvnyj' target=\"_blank\">colorful-bee-82</a></strong> to <a href='https://wandb.ai/balisticcnf/bcnf-test' target=\"_blank\">Weights & Biases</a> (<a href='https://wandb.me/run' target=\"_blank\">docs</a>)<br/>"
->>>>>>> 47fb33fd
       ],
       "text/plain": [
        "<IPython.core.display.HTML object>"
@@ -187,11 +179,7 @@
     {
      "data": {
       "text/html": [
-<<<<<<< HEAD
-       " View run at <a href='https://wandb.ai/balisticcnf/bcnf-test/runs/f38aj1s5' target=\"_blank\">https://wandb.ai/balisticcnf/bcnf-test/runs/f38aj1s5</a>"
-=======
        " View run at <a href='https://wandb.ai/balisticcnf/bcnf-test/runs/xghyvnyj' target=\"_blank\">https://wandb.ai/balisticcnf/bcnf-test/runs/xghyvnyj</a>"
->>>>>>> 47fb33fd
       ],
       "text/plain": [
        "<IPython.core.display.HTML object>"
@@ -204,131 +192,50 @@
      "name": "stderr",
      "output_type": "stream",
      "text": [
-<<<<<<< HEAD
-      "  0%|          | 0/50000 [00:00<?, ?it/s]\n",
-      "Traceback (most recent call last):\n",
-      "  File \"/home/computerman/Desktop/IGNNS/IGNNS-final-project/src/bcnf/train/trainer.py\", line 100, in train\n",
-      "    model = self._train(\n",
-      "            ^^^^^^^^^^^^\n",
-      "  File \"/home/computerman/Desktop/IGNNS/IGNNS-final-project/src/bcnf/train/trainer.py\", line 227, in _train\n",
-      "    loss = self._train_batch(x, y, model, optimizer, loss_function)\n",
-      "           ^^^^^^^^^^^^^^^^^^^^^^^^^^^^^^^^^^^^^^^^^^^^^^^^^^^^^^^^\n",
-      "  File \"/home/computerman/Desktop/IGNNS/IGNNS-final-project/src/bcnf/train/trainer.py\", line 306, in _train_batch\n",
-      "    z = model.forward(y, x, log_det_J=True)\n",
-      "        ^^^^^^^^^^^^^^^^^^^^^^^^^^^^^^^^^^^\n",
-      "  File \"/home/computerman/Desktop/IGNNS/IGNNS-final-project/src/bcnf/models/cnf.py\", line 296, in forward\n",
-      "    y = self.time_series_network(y)\n",
-      "        ^^^^^^^^^^^^^^^^^^^^^^^^^^^\n",
-      "  File \"/home/computerman/Desktop/IGNNS/IGNNS-final-project/venv/lib/python3.11/site-packages/torch/nn/modules/module.py\", line 1511, in _wrapped_call_impl\n",
-      "    return self._call_impl(*args, **kwargs)\n",
-      "           ^^^^^^^^^^^^^^^^^^^^^^^^^^^^^^^^\n",
-      "  File \"/home/computerman/Desktop/IGNNS/IGNNS-final-project/venv/lib/python3.11/site-packages/torch/nn/modules/module.py\", line 1520, in _call_impl\n",
-      "    return forward_call(*args, **kwargs)\n",
-      "           ^^^^^^^^^^^^^^^^^^^^^^^^^^^^^\n",
-      "  File \"/home/computerman/Desktop/IGNNS/IGNNS-final-project/src/bcnf/models/feature_network.py\", line 54, in forward\n",
-      "    return self.nn.forward(x)\n",
-      "           ^^^^^^^^^^^^^^^^^^\n",
-      "  File \"/home/computerman/Desktop/IGNNS/IGNNS-final-project/venv/lib/python3.11/site-packages/torch/nn/modules/container.py\", line 217, in forward\n",
-      "    input = module(input)\n",
-      "            ^^^^^^^^^^^^^\n",
-      "  File \"/home/computerman/Desktop/IGNNS/IGNNS-final-project/venv/lib/python3.11/site-packages/torch/nn/modules/module.py\", line 1511, in _wrapped_call_impl\n",
-      "    return self._call_impl(*args, **kwargs)\n",
-      "           ^^^^^^^^^^^^^^^^^^^^^^^^^^^^^^^^\n",
-      "  File \"/home/computerman/Desktop/IGNNS/IGNNS-final-project/venv/lib/python3.11/site-packages/torch/nn/modules/module.py\", line 1520, in _call_impl\n",
-      "    return forward_call(*args, **kwargs)\n",
-      "           ^^^^^^^^^^^^^^^^^^^^^^^^^^^^^\n",
-      "  File \"/home/computerman/Desktop/IGNNS/IGNNS-final-project/venv/lib/python3.11/site-packages/torch/nn/modules/linear.py\", line 116, in forward\n",
-      "    return F.linear(input, self.weight, self.bias)\n",
-      "           ^^^^^^^^^^^^^^^^^^^^^^^^^^^^^^^^^^^^^^^\n",
-      "RuntimeError: mat1 and mat2 shapes cannot be multiplied (9x864000 and 90x310)\n",
-=======
       "Train: -43.7827 - Val: -48.5378 (avg: -48.1762, min: -48.1978) | lr: 1.25e-05 - Patience: 5/500 - z: (0.0119 ± 0.1543) ± (0.6267 ± 0.1305):  17%|█▋        | 8295/50000 [2:46:40<13:57:57,  1.21s/it]   \n",
->>>>>>> 47fb33fd
       "wandb: WARNING Source type is set to 'repo' but some required information is missing from the environment. A job will not be created from this run. See https://docs.wandb.ai/guides/launch/create-job\n"
      ]
     },
     {
      "data": {
       "application/vnd.jupyter.widget-view+json": {
-<<<<<<< HEAD
-       "model_id": "c0cee1e1a46f456180bbb54786b8e672",
-=======
        "model_id": "c3980e139cfd45fea49b78d791658f57",
->>>>>>> 47fb33fd
        "version_major": 2,
        "version_minor": 0
       },
       "text/plain": [
-<<<<<<< HEAD
-       "VBox(children=(Label(value='0.002 MB of 0.002 MB uploaded\\r'), FloatProgress(value=1.0, max=1.0)))"
-=======
        "VBox(children=(Label(value='0.004 MB of 0.004 MB uploaded\\r'), FloatProgress(value=1.0, max=1.0)))"
->>>>>>> 47fb33fd
-      ]
-     },
-     "metadata": {},
-     "output_type": "display_data"
-    },
-    {
-     "data": {
-      "text/html": [
-<<<<<<< HEAD
-       " View run <strong style=\"color:#cdcd00\">pleasant-shadow-83</strong> at: <a href='https://wandb.ai/balisticcnf/bcnf-test/runs/f38aj1s5' target=\"_blank\">https://wandb.ai/balisticcnf/bcnf-test/runs/f38aj1s5</a><br/>Synced 5 W&B file(s), 0 media file(s), 0 artifact file(s) and 0 other file(s)"
-=======
+      ]
+     },
+     "metadata": {},
+     "output_type": "display_data"
+    },
+    {
+     "data": {
+      "text/html": [
        "<style>\n",
-       "    table.wandb td:nth-child(1) { padding: 0 10px; text-align: left ; width: auto;} td:nth-child(2) {text-align: left ; width: 100%}\n",
-       "    .wandb-row { display: flex; flex-direction: row; flex-wrap: wrap; justify-content: flex-start; width: 100% }\n",
-       "    .wandb-col { display: flex; flex-direction: column; flex-basis: 100%; flex: 1; padding: 10px; }\n",
        "    </style>\n",
        "<div class=\"wandb-row\"><div class=\"wandb-col\"><h3>Run history:</h3><br/><table class=\"wandb\"><tr><td>distance_to_last_best_val_loss_fold_-1</td><td>▁▁▁▁▁▁▁▂▁▃▁▁▁▁▂▁▂▃▂▂▁▅▃▅▃▃▅█▂▁▇▁▄▅▃▅▇▃▄▆</td></tr><tr><td>epoch</td><td>▁▁▁▁▂▂▂▂▂▃▃▃▃▃▃▄▄▄▄▄▅▅▅▅▅▅▆▆▆▆▆▇▇▇▇▇▇███</td></tr><tr><td>lr_fold_-1</td><td>███████████████████████████▄▄▄▄▂▂▂▂▂▂▁▁▁</td></tr><tr><td>time_fold_-1</td><td>▁▁▁▁▁▁▁▂▂▂▂▂▂▂▂▃▃▄▄▅▅▆▆▇▇▇▇▇▇▇▇▇▇▇▇█████</td></tr><tr><td>train_loss_fold_-1</td><td>█▇▆▆▅▄▄▄▄▄▃▃▃▃▃▃▃▃▃▃▃▂▂▃▂▂▃▂▂▂▂▁▁▁▁▁▁▁▁▁</td></tr><tr><td>val_loss_fold_-1</td><td>█▇▆▆▅▄▄▄▄▄▃▃▃▃▃▃▃▃▃▃▃▂▂▃▂▂▂▂▂▂▂▁▁▁▁▁▁▁▁▁</td></tr><tr><td>z_mean_mean_fold_-1</td><td>▇▄▆▂▄▄▅▁▂▄▂▅▄▆▂▆▆▆▆▃▆▅▇▂█▄▆▇▇▃▆▅▄▃▂▄▅▇▃▅</td></tr><tr><td>z_mean_std_fold_-1</td><td>▂▂▁▂▃▃▃▅▃▃▁▅▆▄▄▄▅▃▅▇▅▃▅█▅▄▃▃▃▃▅▂▄▂▄▄▂▂▂▂</td></tr><tr><td>z_std_mean_fold_-1</td><td>▇▇▇█▇▅▆▆▆▇▃▂▅▅▄▆▃█▄▅▇▂▃▄▄▁▇▄▄▃▅▁▂▆▆▂▃▃▃▂</td></tr><tr><td>z_std_std_fold_-1</td><td>▅▆▆▃█▇▃▆▃▄▅▄▇▂▃▅▅▄▄▂▄▄▁▅▃▃▆▆▃▁▆▃▄▄▄▃▂▄▃▅</td></tr></table><br/></div><div class=\"wandb-col\"><h3>Run summary:</h3><br/><table class=\"wandb\"><tr><td>distance_to_last_best_val_loss_fold_-1</td><td>5</td></tr><tr><td>epoch</td><td>8296</td></tr><tr><td>lr_fold_-1</td><td>1e-05</td></tr><tr><td>time_fold_-1</td><td>1710717983.99749</td></tr><tr><td>train_loss_fold_-1</td><td>-43.78268</td></tr><tr><td>val_loss_fold_-1</td><td>-48.53783</td></tr><tr><td>z_mean_mean_fold_-1</td><td>0.01191</td></tr><tr><td>z_mean_std_fold_-1</td><td>0.15432</td></tr><tr><td>z_std_mean_fold_-1</td><td>0.62666</td></tr><tr><td>z_std_std_fold_-1</td><td>0.1305</td></tr></table><br/></div></div>"
->>>>>>> 47fb33fd
-      ],
-      "text/plain": [
-       "<IPython.core.display.HTML object>"
-      ]
-     },
-     "metadata": {},
-     "output_type": "display_data"
-    },
-    {
-     "data": {
-      "text/html": [
-<<<<<<< HEAD
-       "Find logs at: <code>./wandb/run-20240317_214401-f38aj1s5/logs</code>"
-=======
+      ],
+      "text/plain": [
+       "<IPython.core.display.HTML object>"
+     },
+     "metadata": {},
+     "output_type": "display_data"
+    },
+    {
+     "data": {
+      "text/html": [
        " View run <strong style=\"color:#cdcd00\">colorful-bee-82</strong> at: <a href='https://wandb.ai/balisticcnf/bcnf-test/runs/xghyvnyj' target=\"_blank\">https://wandb.ai/balisticcnf/bcnf-test/runs/xghyvnyj</a><br/>Synced 6 W&B file(s), 0 media file(s), 0 artifact file(s) and 0 other file(s)"
->>>>>>> 47fb33fd
-      ],
-      "text/plain": [
-       "<IPython.core.display.HTML object>"
-      ]
-     },
-     "metadata": {},
-     "output_type": "display_data"
-    },
-    {
-<<<<<<< HEAD
-     "ename": "RuntimeError",
-     "evalue": "mat1 and mat2 shapes cannot be multiplied (9x864000 and 90x310)",
-     "output_type": "error",
-     "traceback": [
-      "\u001b[0;31m---------------------------------------------------------------------------\u001b[0m",
-      "\u001b[0;31mRuntimeError\u001b[0m                              Traceback (most recent call last)",
-      "Cell \u001b[0;32mIn[6], line 1\u001b[0m\n\u001b[0;32m----> 1\u001b[0m model \u001b[38;5;241m=\u001b[39m \u001b[43mtrainer\u001b[49m\u001b[38;5;241;43m.\u001b[39;49m\u001b[43mtrain\u001b[49m\u001b[43m(\u001b[49m\u001b[43mmodel\u001b[49m\u001b[43m)\u001b[49m\n",
-      "File \u001b[0;32m~/Desktop/IGNNS/IGNNS-final-project/src/bcnf/train/trainer.py:100\u001b[0m, in \u001b[0;36mTrainer.train\u001b[0;34m(self, model)\u001b[0m\n\u001b[1;32m     93\u001b[0m val_loader \u001b[38;5;241m=\u001b[39m \u001b[38;5;28mself\u001b[39m\u001b[38;5;241m.\u001b[39mdata_handler\u001b[38;5;241m.\u001b[39mmake_data_loader(\n\u001b[1;32m     94\u001b[0m     dataset\u001b[38;5;241m=\u001b[39mval_subset,\n\u001b[1;32m     95\u001b[0m     batch_size\u001b[38;5;241m=\u001b[39m\u001b[38;5;28mself\u001b[39m\u001b[38;5;241m.\u001b[39mconfig[\u001b[38;5;124m\"\u001b[39m\u001b[38;5;124mtraining\u001b[39m\u001b[38;5;124m\"\u001b[39m][\u001b[38;5;124m\"\u001b[39m\u001b[38;5;124mbatch_size\u001b[39m\u001b[38;5;124m\"\u001b[39m],\n\u001b[1;32m     96\u001b[0m     pin_memory\u001b[38;5;241m=\u001b[39m\u001b[38;5;28mself\u001b[39m\u001b[38;5;241m.\u001b[39mconfig[\u001b[38;5;124m\"\u001b[39m\u001b[38;5;124mtraining\u001b[39m\u001b[38;5;124m\"\u001b[39m][\u001b[38;5;124m\"\u001b[39m\u001b[38;5;124mpin_memory\u001b[39m\u001b[38;5;124m\"\u001b[39m],\n\u001b[1;32m     97\u001b[0m     num_workers\u001b[38;5;241m=\u001b[39m\u001b[38;5;28mself\u001b[39m\u001b[38;5;241m.\u001b[39mconfig[\u001b[38;5;124m\"\u001b[39m\u001b[38;5;124mtraining\u001b[39m\u001b[38;5;124m\"\u001b[39m][\u001b[38;5;124m\"\u001b[39m\u001b[38;5;124mnum_workers\u001b[39m\u001b[38;5;124m\"\u001b[39m])\n\u001b[1;32m     99\u001b[0m \u001b[38;5;66;03m# and use them to train the model\u001b[39;00m\n\u001b[0;32m--> 100\u001b[0m model \u001b[38;5;241m=\u001b[39m \u001b[38;5;28;43mself\u001b[39;49m\u001b[38;5;241;43m.\u001b[39;49m\u001b[43m_train\u001b[49m\u001b[43m(\u001b[49m\n\u001b[1;32m    101\u001b[0m \u001b[43m    \u001b[49m\u001b[43mmodel\u001b[49m\u001b[43m,\u001b[49m\n\u001b[1;32m    102\u001b[0m \u001b[43m    \u001b[49m\u001b[43mtrain_loader\u001b[49m\u001b[43m,\u001b[49m\n\u001b[1;32m    103\u001b[0m \u001b[43m    \u001b[49m\u001b[43mval_loader\u001b[49m\u001b[43m,\u001b[49m\n\u001b[1;32m    104\u001b[0m \u001b[43m    \u001b[49m\u001b[38;5;28;43mself\u001b[39;49m\u001b[38;5;241;43m.\u001b[39;49m\u001b[43mloss_function\u001b[49m\u001b[43m,\u001b[49m\n\u001b[1;32m    105\u001b[0m \u001b[43m    \u001b[49m\u001b[43moptimizer\u001b[49m\u001b[43m,\u001b[49m\n\u001b[1;32m    106\u001b[0m \u001b[43m    \u001b[49m\u001b[43mscheduler\u001b[49m\u001b[43m)\u001b[49m\n\u001b[1;32m    108\u001b[0m \u001b[38;5;28;01mreturn\u001b[39;00m model\n",
-      "File \u001b[0;32m~/Desktop/IGNNS/IGNNS-final-project/src/bcnf/train/trainer.py:227\u001b[0m, in \u001b[0;36mTrainer._train\u001b[0;34m(self, model, train_loader, val_loader, loss_function, optimizer, scheduler, **kwargs)\u001b[0m\n\u001b[1;32m    224\u001b[0m train_loss \u001b[38;5;241m=\u001b[39m \u001b[38;5;241m0.0\u001b[39m\n\u001b[1;32m    226\u001b[0m \u001b[38;5;28;01mfor\u001b[39;00m i, (x, y) \u001b[38;5;129;01min\u001b[39;00m \u001b[38;5;28menumerate\u001b[39m(train_loader):\n\u001b[0;32m--> 227\u001b[0m     loss \u001b[38;5;241m=\u001b[39m \u001b[38;5;28;43mself\u001b[39;49m\u001b[38;5;241;43m.\u001b[39;49m\u001b[43m_train_batch\u001b[49m\u001b[43m(\u001b[49m\u001b[43mx\u001b[49m\u001b[43m,\u001b[49m\u001b[43m \u001b[49m\u001b[43my\u001b[49m\u001b[43m,\u001b[49m\u001b[43m \u001b[49m\u001b[43mmodel\u001b[49m\u001b[43m,\u001b[49m\u001b[43m \u001b[49m\u001b[43moptimizer\u001b[49m\u001b[43m,\u001b[49m\u001b[43m \u001b[49m\u001b[43mloss_function\u001b[49m\u001b[43m)\u001b[49m\n\u001b[1;32m    229\u001b[0m     \u001b[38;5;28;01mif\u001b[39;00m loss \u001b[38;5;241m>\u001b[39m \u001b[38;5;241m1e5\u001b[39m \u001b[38;5;129;01mor\u001b[39;00m np\u001b[38;5;241m.\u001b[39misnan(loss):\n\u001b[1;32m    230\u001b[0m         \u001b[38;5;28;01mraise\u001b[39;00m TrainingDivergedError(\u001b[38;5;124mf\u001b[39m\u001b[38;5;124m\"\u001b[39m\u001b[38;5;124mLoss exploded to \u001b[39m\u001b[38;5;132;01m{\u001b[39;00mloss\u001b[38;5;132;01m}\u001b[39;00m\u001b[38;5;124m at epoch \u001b[39m\u001b[38;5;132;01m{\u001b[39;00mepoch\u001b[38;5;250m \u001b[39m\u001b[38;5;241m+\u001b[39m\u001b[38;5;250m \u001b[39mi\u001b[38;5;250m \u001b[39m\u001b[38;5;241m/\u001b[39m\u001b[38;5;250m \u001b[39m\u001b[38;5;28mlen\u001b[39m(train_loader)\u001b[38;5;132;01m}\u001b[39;00m\u001b[38;5;124m\"\u001b[39m)\n",
-      "File \u001b[0;32m~/Desktop/IGNNS/IGNNS-final-project/src/bcnf/train/trainer.py:306\u001b[0m, in \u001b[0;36mTrainer._train_batch\u001b[0;34m(self, x, y, model, optimizer, loss_function)\u001b[0m\n\u001b[1;32m    303\u001b[0m optimizer\u001b[38;5;241m.\u001b[39mzero_grad()\n\u001b[1;32m    305\u001b[0m \u001b[38;5;66;03m# Forward pass ➡\u001b[39;00m\n\u001b[0;32m--> 306\u001b[0m z \u001b[38;5;241m=\u001b[39m \u001b[43mmodel\u001b[49m\u001b[38;5;241;43m.\u001b[39;49m\u001b[43mforward\u001b[49m\u001b[43m(\u001b[49m\u001b[43my\u001b[49m\u001b[43m,\u001b[49m\u001b[43m \u001b[49m\u001b[43mx\u001b[49m\u001b[43m,\u001b[49m\u001b[43m \u001b[49m\u001b[43mlog_det_J\u001b[49m\u001b[38;5;241;43m=\u001b[39;49m\u001b[38;5;28;43;01mTrue\u001b[39;49;00m\u001b[43m)\u001b[49m\n\u001b[1;32m    307\u001b[0m loss \u001b[38;5;241m=\u001b[39m loss_function(z, model\u001b[38;5;241m.\u001b[39mlog_det_J)\n\u001b[1;32m    309\u001b[0m \u001b[38;5;66;03m# Backward pass ⬅\u001b[39;00m\n",
-      "File \u001b[0;32m~/Desktop/IGNNS/IGNNS-final-project/src/bcnf/models/cnf.py:296\u001b[0m, in \u001b[0;36mCondRealNVP.forward\u001b[0;34m(self, x, y, log_det_J)\u001b[0m\n\u001b[1;32m    293\u001b[0m \u001b[38;5;28;01mdef\u001b[39;00m \u001b[38;5;21mforward\u001b[39m(\u001b[38;5;28mself\u001b[39m, x: torch\u001b[38;5;241m.\u001b[39mTensor, y: torch\u001b[38;5;241m.\u001b[39mTensor, log_det_J: \u001b[38;5;28mbool\u001b[39m \u001b[38;5;241m=\u001b[39m \u001b[38;5;28;01mFalse\u001b[39;00m) \u001b[38;5;241m-\u001b[39m\u001b[38;5;241m>\u001b[39m torch\u001b[38;5;241m.\u001b[39mTensor:\n\u001b[1;32m    294\u001b[0m     \u001b[38;5;66;03m# Apply the feature network to y\u001b[39;00m\n\u001b[1;32m    295\u001b[0m     y \u001b[38;5;241m=\u001b[39m \u001b[38;5;28mself\u001b[39m\u001b[38;5;241m.\u001b[39mfeature_network(y)\n\u001b[0;32m--> 296\u001b[0m     y \u001b[38;5;241m=\u001b[39m \u001b[38;5;28;43mself\u001b[39;49m\u001b[38;5;241;43m.\u001b[39;49m\u001b[43mtime_series_network\u001b[49m\u001b[43m(\u001b[49m\u001b[43my\u001b[49m\u001b[43m)\u001b[49m\n\u001b[1;32m    298\u001b[0m     \u001b[38;5;66;03m# Apply the network\u001b[39;00m\n\u001b[1;32m    299\u001b[0m     \u001b[38;5;28;01mif\u001b[39;00m log_det_J:\n",
-      "File \u001b[0;32m~/Desktop/IGNNS/IGNNS-final-project/venv/lib/python3.11/site-packages/torch/nn/modules/module.py:1511\u001b[0m, in \u001b[0;36mModule._wrapped_call_impl\u001b[0;34m(self, *args, **kwargs)\u001b[0m\n\u001b[1;32m   1509\u001b[0m     \u001b[38;5;28;01mreturn\u001b[39;00m \u001b[38;5;28mself\u001b[39m\u001b[38;5;241m.\u001b[39m_compiled_call_impl(\u001b[38;5;241m*\u001b[39margs, \u001b[38;5;241m*\u001b[39m\u001b[38;5;241m*\u001b[39mkwargs)  \u001b[38;5;66;03m# type: ignore[misc]\u001b[39;00m\n\u001b[1;32m   1510\u001b[0m \u001b[38;5;28;01melse\u001b[39;00m:\n\u001b[0;32m-> 1511\u001b[0m     \u001b[38;5;28;01mreturn\u001b[39;00m \u001b[38;5;28;43mself\u001b[39;49m\u001b[38;5;241;43m.\u001b[39;49m\u001b[43m_call_impl\u001b[49m\u001b[43m(\u001b[49m\u001b[38;5;241;43m*\u001b[39;49m\u001b[43margs\u001b[49m\u001b[43m,\u001b[49m\u001b[43m \u001b[49m\u001b[38;5;241;43m*\u001b[39;49m\u001b[38;5;241;43m*\u001b[39;49m\u001b[43mkwargs\u001b[49m\u001b[43m)\u001b[49m\n",
-      "File \u001b[0;32m~/Desktop/IGNNS/IGNNS-final-project/venv/lib/python3.11/site-packages/torch/nn/modules/module.py:1520\u001b[0m, in \u001b[0;36mModule._call_impl\u001b[0;34m(self, *args, **kwargs)\u001b[0m\n\u001b[1;32m   1515\u001b[0m \u001b[38;5;66;03m# If we don't have any hooks, we want to skip the rest of the logic in\u001b[39;00m\n\u001b[1;32m   1516\u001b[0m \u001b[38;5;66;03m# this function, and just call forward.\u001b[39;00m\n\u001b[1;32m   1517\u001b[0m \u001b[38;5;28;01mif\u001b[39;00m \u001b[38;5;129;01mnot\u001b[39;00m (\u001b[38;5;28mself\u001b[39m\u001b[38;5;241m.\u001b[39m_backward_hooks \u001b[38;5;129;01mor\u001b[39;00m \u001b[38;5;28mself\u001b[39m\u001b[38;5;241m.\u001b[39m_backward_pre_hooks \u001b[38;5;129;01mor\u001b[39;00m \u001b[38;5;28mself\u001b[39m\u001b[38;5;241m.\u001b[39m_forward_hooks \u001b[38;5;129;01mor\u001b[39;00m \u001b[38;5;28mself\u001b[39m\u001b[38;5;241m.\u001b[39m_forward_pre_hooks\n\u001b[1;32m   1518\u001b[0m         \u001b[38;5;129;01mor\u001b[39;00m _global_backward_pre_hooks \u001b[38;5;129;01mor\u001b[39;00m _global_backward_hooks\n\u001b[1;32m   1519\u001b[0m         \u001b[38;5;129;01mor\u001b[39;00m _global_forward_hooks \u001b[38;5;129;01mor\u001b[39;00m _global_forward_pre_hooks):\n\u001b[0;32m-> 1520\u001b[0m     \u001b[38;5;28;01mreturn\u001b[39;00m \u001b[43mforward_call\u001b[49m\u001b[43m(\u001b[49m\u001b[38;5;241;43m*\u001b[39;49m\u001b[43margs\u001b[49m\u001b[43m,\u001b[49m\u001b[43m \u001b[49m\u001b[38;5;241;43m*\u001b[39;49m\u001b[38;5;241;43m*\u001b[39;49m\u001b[43mkwargs\u001b[49m\u001b[43m)\u001b[49m\n\u001b[1;32m   1522\u001b[0m \u001b[38;5;28;01mtry\u001b[39;00m:\n\u001b[1;32m   1523\u001b[0m     result \u001b[38;5;241m=\u001b[39m \u001b[38;5;28;01mNone\u001b[39;00m\n",
-      "File \u001b[0;32m~/Desktop/IGNNS/IGNNS-final-project/src/bcnf/models/feature_network.py:54\u001b[0m, in \u001b[0;36mFullyConnectedFeatureNetwork.forward\u001b[0;34m(self, x)\u001b[0m\n\u001b[1;32m     52\u001b[0m \u001b[38;5;28;01mdef\u001b[39;00m \u001b[38;5;21mforward\u001b[39m(\u001b[38;5;28mself\u001b[39m, x: torch\u001b[38;5;241m.\u001b[39mTensor) \u001b[38;5;241m-\u001b[39m\u001b[38;5;241m>\u001b[39m torch\u001b[38;5;241m.\u001b[39mTensor:\n\u001b[1;32m     53\u001b[0m     x \u001b[38;5;241m=\u001b[39m x\u001b[38;5;241m.\u001b[39mview(x\u001b[38;5;241m.\u001b[39msize(\u001b[38;5;241m0\u001b[39m), \u001b[38;5;241m-\u001b[39m\u001b[38;5;241m1\u001b[39m)\n\u001b[0;32m---> 54\u001b[0m     \u001b[38;5;28;01mreturn\u001b[39;00m \u001b[38;5;28;43mself\u001b[39;49m\u001b[38;5;241;43m.\u001b[39;49m\u001b[43mnn\u001b[49m\u001b[38;5;241;43m.\u001b[39;49m\u001b[43mforward\u001b[49m\u001b[43m(\u001b[49m\u001b[43mx\u001b[49m\u001b[43m)\u001b[49m\n",
-      "File \u001b[0;32m~/Desktop/IGNNS/IGNNS-final-project/venv/lib/python3.11/site-packages/torch/nn/modules/container.py:217\u001b[0m, in \u001b[0;36mSequential.forward\u001b[0;34m(self, input)\u001b[0m\n\u001b[1;32m    215\u001b[0m \u001b[38;5;28;01mdef\u001b[39;00m \u001b[38;5;21mforward\u001b[39m(\u001b[38;5;28mself\u001b[39m, \u001b[38;5;28minput\u001b[39m):\n\u001b[1;32m    216\u001b[0m     \u001b[38;5;28;01mfor\u001b[39;00m module \u001b[38;5;129;01min\u001b[39;00m \u001b[38;5;28mself\u001b[39m:\n\u001b[0;32m--> 217\u001b[0m         \u001b[38;5;28minput\u001b[39m \u001b[38;5;241m=\u001b[39m \u001b[43mmodule\u001b[49m\u001b[43m(\u001b[49m\u001b[38;5;28;43minput\u001b[39;49m\u001b[43m)\u001b[49m\n\u001b[1;32m    218\u001b[0m     \u001b[38;5;28;01mreturn\u001b[39;00m \u001b[38;5;28minput\u001b[39m\n",
-      "File \u001b[0;32m~/Desktop/IGNNS/IGNNS-final-project/venv/lib/python3.11/site-packages/torch/nn/modules/module.py:1511\u001b[0m, in \u001b[0;36mModule._wrapped_call_impl\u001b[0;34m(self, *args, **kwargs)\u001b[0m\n\u001b[1;32m   1509\u001b[0m     \u001b[38;5;28;01mreturn\u001b[39;00m \u001b[38;5;28mself\u001b[39m\u001b[38;5;241m.\u001b[39m_compiled_call_impl(\u001b[38;5;241m*\u001b[39margs, \u001b[38;5;241m*\u001b[39m\u001b[38;5;241m*\u001b[39mkwargs)  \u001b[38;5;66;03m# type: ignore[misc]\u001b[39;00m\n\u001b[1;32m   1510\u001b[0m \u001b[38;5;28;01melse\u001b[39;00m:\n\u001b[0;32m-> 1511\u001b[0m     \u001b[38;5;28;01mreturn\u001b[39;00m \u001b[38;5;28;43mself\u001b[39;49m\u001b[38;5;241;43m.\u001b[39;49m\u001b[43m_call_impl\u001b[49m\u001b[43m(\u001b[49m\u001b[38;5;241;43m*\u001b[39;49m\u001b[43margs\u001b[49m\u001b[43m,\u001b[49m\u001b[43m \u001b[49m\u001b[38;5;241;43m*\u001b[39;49m\u001b[38;5;241;43m*\u001b[39;49m\u001b[43mkwargs\u001b[49m\u001b[43m)\u001b[49m\n",
-      "File \u001b[0;32m~/Desktop/IGNNS/IGNNS-final-project/venv/lib/python3.11/site-packages/torch/nn/modules/module.py:1520\u001b[0m, in \u001b[0;36mModule._call_impl\u001b[0;34m(self, *args, **kwargs)\u001b[0m\n\u001b[1;32m   1515\u001b[0m \u001b[38;5;66;03m# If we don't have any hooks, we want to skip the rest of the logic in\u001b[39;00m\n\u001b[1;32m   1516\u001b[0m \u001b[38;5;66;03m# this function, and just call forward.\u001b[39;00m\n\u001b[1;32m   1517\u001b[0m \u001b[38;5;28;01mif\u001b[39;00m \u001b[38;5;129;01mnot\u001b[39;00m (\u001b[38;5;28mself\u001b[39m\u001b[38;5;241m.\u001b[39m_backward_hooks \u001b[38;5;129;01mor\u001b[39;00m \u001b[38;5;28mself\u001b[39m\u001b[38;5;241m.\u001b[39m_backward_pre_hooks \u001b[38;5;129;01mor\u001b[39;00m \u001b[38;5;28mself\u001b[39m\u001b[38;5;241m.\u001b[39m_forward_hooks \u001b[38;5;129;01mor\u001b[39;00m \u001b[38;5;28mself\u001b[39m\u001b[38;5;241m.\u001b[39m_forward_pre_hooks\n\u001b[1;32m   1518\u001b[0m         \u001b[38;5;129;01mor\u001b[39;00m _global_backward_pre_hooks \u001b[38;5;129;01mor\u001b[39;00m _global_backward_hooks\n\u001b[1;32m   1519\u001b[0m         \u001b[38;5;129;01mor\u001b[39;00m _global_forward_hooks \u001b[38;5;129;01mor\u001b[39;00m _global_forward_pre_hooks):\n\u001b[0;32m-> 1520\u001b[0m     \u001b[38;5;28;01mreturn\u001b[39;00m \u001b[43mforward_call\u001b[49m\u001b[43m(\u001b[49m\u001b[38;5;241;43m*\u001b[39;49m\u001b[43margs\u001b[49m\u001b[43m,\u001b[49m\u001b[43m \u001b[49m\u001b[38;5;241;43m*\u001b[39;49m\u001b[38;5;241;43m*\u001b[39;49m\u001b[43mkwargs\u001b[49m\u001b[43m)\u001b[49m\n\u001b[1;32m   1522\u001b[0m \u001b[38;5;28;01mtry\u001b[39;00m:\n\u001b[1;32m   1523\u001b[0m     result \u001b[38;5;241m=\u001b[39m \u001b[38;5;28;01mNone\u001b[39;00m\n",
-      "File \u001b[0;32m~/Desktop/IGNNS/IGNNS-final-project/venv/lib/python3.11/site-packages/torch/nn/modules/linear.py:116\u001b[0m, in \u001b[0;36mLinear.forward\u001b[0;34m(self, input)\u001b[0m\n\u001b[1;32m    115\u001b[0m \u001b[38;5;28;01mdef\u001b[39;00m \u001b[38;5;21mforward\u001b[39m(\u001b[38;5;28mself\u001b[39m, \u001b[38;5;28minput\u001b[39m: Tensor) \u001b[38;5;241m-\u001b[39m\u001b[38;5;241m>\u001b[39m Tensor:\n\u001b[0;32m--> 116\u001b[0m     \u001b[38;5;28;01mreturn\u001b[39;00m \u001b[43mF\u001b[49m\u001b[38;5;241;43m.\u001b[39;49m\u001b[43mlinear\u001b[49m\u001b[43m(\u001b[49m\u001b[38;5;28;43minput\u001b[39;49m\u001b[43m,\u001b[49m\u001b[43m \u001b[49m\u001b[38;5;28;43mself\u001b[39;49m\u001b[38;5;241;43m.\u001b[39;49m\u001b[43mweight\u001b[49m\u001b[43m,\u001b[49m\u001b[43m \u001b[49m\u001b[38;5;28;43mself\u001b[39;49m\u001b[38;5;241;43m.\u001b[39;49m\u001b[43mbias\u001b[49m\u001b[43m)\u001b[49m\n",
-      "\u001b[0;31mRuntimeError\u001b[0m: mat1 and mat2 shapes cannot be multiplied (9x864000 and 90x310)"
-     ]
-=======
+      ],
+      "text/plain": [
+       "<IPython.core.display.HTML object>"
+      ]
+     },
+     "metadata": {},
+     "output_type": "display_data"
+    },
+    {
      "data": {
       "text/html": [
        "Find logs at: <code>./wandb/run-20240317_213941-xghyvnyj/logs</code>"
@@ -339,7 +246,6 @@
      },
      "metadata": {},
      "output_type": "display_data"
->>>>>>> 47fb33fd
     }
    ],
    "source": [
