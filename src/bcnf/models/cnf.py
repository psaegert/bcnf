from abc import abstractmethod
from typing import Type

import numpy as np
import torch
import torch.nn as nn
from tqdm import tqdm

from bcnf.models.feature_network import FeatureNetwork
from bcnf.utils import ParameterIndexMapping


class InvertibleLayer(nn.Module):
    log_det_J: float | torch.Tensor | None
    n_conditions: int

    @property
    def n_params(self) -> int:
        return sum(p.numel() for p in self.parameters())

    @abstractmethod
    def forward(self, x: torch.Tensor, log_det_J: bool = False) -> torch.Tensor:
        pass

    @abstractmethod
    def inverse(self, z: torch.Tensor) -> torch.Tensor:
        pass


class ConditionalInvertibleLayer(nn.Module):
    log_det_J: float | torch.Tensor | None
    n_conditions: int

    @property
    def n_params(self) -> int:
        return sum(p.numel() for p in self.parameters())

    @abstractmethod
    def forward(self, x: torch.Tensor, y: torch.Tensor, log_det_J: bool = False) -> torch.Tensor:
        pass

    @abstractmethod
    def inverse(self, z: torch.Tensor, y: torch.Tensor) -> torch.Tensor:
        pass


class ConditionalNestedNeuralNetwork(nn.Module):
    def __init__(self, sizes: list[int], n_conditions: int, activation: Type[nn.Module] = nn.GELU, dropout: float = 0.0, device: str = "cpu") -> None:
        super(ConditionalNestedNeuralNetwork, self).__init__()

        self.n_conditions = n_conditions

        self.nn = nn.Sequential()

        if len(sizes) < 2:
            # No transformations from one layer to another, use identity (0 layers)
            self.nn.append(nn.Identity())
        else:
            # Add the conditions to the input
            sizes[0] += n_conditions

            # Account for splitting the output into t and s
            sizes[-1] *= 2

            for i in range(len(sizes) - 2):
                self.nn.append(nn.Linear(sizes[i], sizes[i + 1]))
                self.nn.append(activation())
                if dropout > 0.0:
                    self.nn.append(nn.Dropout(dropout))

            self.nn.append(nn.Linear(sizes[-2], sizes[-1]))

    @property
    def n_params(self) -> int:
        return sum(p.numel() for p in self.parameters())

    def to(self, device: str) -> "ConditionalNestedNeuralNetwork":  # type: ignore
        super().to(device)
        self.device = device
        self.nn.to(device)

        return self

    def forward(self, x: torch.Tensor, y: torch.Tensor) -> tuple[torch.Tensor, torch.Tensor]:
        if self.n_conditions > 0:
            # Concatenate the input with the condition
            x = torch.cat([x, y], dim=1)

        # Get the translation coefficients t and the scale coefficients s from the neural network
        t, s = self.nn.forward(x).chunk(2, dim=1)

        # Return the coefficients
        return t, torch.tanh(s)


class ConditionalAffineCouplingLayer(ConditionalInvertibleLayer):
    def __init__(self, input_size: int, nested_sizes: list[int], n_conditions: int, dropout: float = 0.0, device: str = "cpu") -> None:
        super(ConditionalAffineCouplingLayer, self).__init__()

        self.n_conditions = n_conditions
        self.log_det_J: torch.Tensor = torch.zeros(1).to(device)

        # Create the nested neural network
        self.nn = ConditionalNestedNeuralNetwork(
            sizes=[int(np.ceil(input_size / 2))] + nested_sizes + [int(np.floor(input_size / 2))],
            n_conditions=n_conditions,
            dropout=dropout,
            device=device)

    def to(self, device: str) -> "ConditionalAffineCouplingLayer":  # type: ignore
        super().to(device)
        self.device = device
        self.log_det_J = self.log_det_J.to(device)
        self.nn.to(device)

        return self

    def forward(self, x: torch.Tensor, y: torch.Tensor, log_det_J: bool = False) -> torch.Tensor:
        # Check if x needs reshaping (i.e. if it is a 1D tensor)
        if x.dim() == 1:
            # Reshape x to have a batch dimension
            x = x.unsqueeze(0)
        if y.dim() == 1:
            # Reshape x to have a batch dimension
            y = y.unsqueeze(0)

        # Split the input into two halves
        x_a, x_b = x.chunk(2, dim=1)

        # Get the coefficients from the neural network
        t, log_s = self.nn.forward(x_a, y)

        # Apply the transformation
        z_a = x_a  # skip connection
        z_b = torch.exp(log_s) * x_b + t  # affine transformation

        # Calculate the log determinant of the Jacobian
        if log_det_J:
            self.log_det_J = log_s.sum(dim=1)

        # Return the output
        return torch.cat([z_a, z_b], dim=1)

    def inverse(self, z: torch.Tensor, y: torch.Tensor) -> torch.Tensor:
        # Split the input into two halves
        z_a, z_b = z.chunk(2, dim=1)

        # Get the coefficients from the neural network
        t, log_s = self.nn.forward(z_a, y)

        # Apply the inverse transformation
        x_a = z_a
        x_b = (z_b - t) * torch.exp(- log_s)

        # Return the output
        return torch.cat([x_a, x_b], dim=1)


class OrthonormalTransformation(ConditionalInvertibleLayer):
    def __init__(self, input_size: int) -> None:
        super(OrthonormalTransformation, self).__init__()

        self.log_det_J: float = 0

        # Create the random orthonormal matrix via QR decomposition
        self.orthonormal_matrix: torch.Tensor = nn.Parameter(torch.linalg.qr(torch.randn(input_size, input_size))[0], requires_grad=False)
        self.orthonormal_matrix.requires_grad = False

    def to(self, device: str) -> "OrthonormalTransformation":  # type: ignore
        super().to(device)
        self.device = device
        self.orthonormal_matrix = self.orthonormal_matrix.to(device)

        return self

    def forward(self, x: torch.Tensor, y: torch.Tensor, log_det_J: bool = False) -> torch.Tensor:
        # Apply the transformation
        return x @ self.orthonormal_matrix

    def inverse(self, z: torch.Tensor, y: torch.Tensor) -> torch.Tensor:
        # Apply the inverse transformation
        return z @ self.orthonormal_matrix.T


class ActNorm(InvertibleLayer):
    def __init__(self, size: int) -> None:
        super(ActNorm, self).__init__()
        self.scale = nn.Parameter(torch.ones(size))
        self.bias = nn.Parameter(torch.zeros(size))

    def forward(self, x: torch.Tensor, log_det_J: bool = False) -> torch.Tensor:
        z = self.scale * x + self.bias
        self.log_det_J = torch.sum(torch.log(torch.abs(self.scale)), dim=-1)
        return z

    def inverse(self, z: torch.Tensor) -> torch.Tensor:
        return (z - self.bias) / self.scale


class CondRealNVP(ConditionalInvertibleLayer):
<<<<<<< HEAD
    def __init__(
            self,
            size: int,
            nested_sizes: list[int],
            n_blocks: int,
            n_conditions: int,
            feature_network: FeatureNetwork | None,
            dropout: float = 0.0,
            act_norm: bool = False,
            device: str = "cpu",
            parameter_index_mapping: ParameterIndexMapping = None) -> None:
=======
    def __init__(self, size: int, nested_sizes: list[int], n_blocks: int, n_conditions: int, feature_network: FeatureNetwork | None = None, time_series_network: FeatureNetwork | None = None, dropout: float = 0.0, act_norm: bool = False, device: str = "cpu", parameter_index_mapping: ParameterIndexMapping = None):
>>>>>>> 5217bd8f
        super(CondRealNVP, self).__init__()

        if n_conditions == 0 or feature_network is None:
            self.feature_network = nn.Identity()
        else:
            self.feature_network = feature_network

        if n_conditions == 0 or time_series_network is None:
            self.time_series_network = nn.Identity()
        else:
            self.time_series_network = time_series_network

        self.size = size
        self.nested_sizes = nested_sizes
        self.n_blocks = n_blocks
        self.n_conditions = n_conditions
        self.device = device
        self.dropout = dropout
        self.parameter_index_mapping = parameter_index_mapping
        self.log_det_J: torch.Tensor = torch.zeros(1).to(self.device)

        # Create the network
        self.layers = nn.ModuleList()
        for _ in range(self.n_blocks - 1):
            if act_norm:
                self.layers.append(ActNorm(self.size))
            self.layers.append(ConditionalAffineCouplingLayer(self.size,
                                                              self.nested_sizes,
                                                              self.n_conditions,
                                                              dropout=self.dropout,
                                                              device=self.device))
            self.layers.append(OrthonormalTransformation(self.size))

        # Add the final affine coupling layer
        self.layers.append(ConditionalAffineCouplingLayer(self.size, self.nested_sizes, self.n_conditions, dropout=self.dropout, device=self.device))

    def to(self, device: str) -> "CondRealNVP":  # type: ignore
        super().to(device)
        self.device = device
        self.log_det_J = self.log_det_J.to(device)
        for layer in self.layers:
            layer.to(device)

        return self

    def forward(self, x: torch.Tensor, y: torch.Tensor, log_det_J: bool = False) -> torch.Tensor:
        # Apply the feature network to y
        y = self.feature_network(y)
        y = self.time_series_network(y)

        # Apply the network
        if log_det_J:
            self.log_det_J = torch.zeros(x.shape[0]).to(self.device)

        for layer in self.layers:
            if isinstance(layer, ConditionalInvertibleLayer):
                x = layer(x, y, log_det_J)
            elif isinstance(layer, InvertibleLayer):
                x = layer(x, log_det_J)
            else:
                raise ValueError(f"Layer must be an instance of ConditionalInvertibleLayer or InvertibleLayer, but got {type(layer)}")

            if log_det_J:
                self.log_det_J += layer.log_det_J

        return x

    def inverse(self, z: torch.Tensor, y: torch.Tensor) -> torch.Tensor:
        # Apply the feature network to y
        y = self.feature_network(y)
        y = self.time_series_network(y)

        # Apply the network in reverse
        for layer in reversed(self.layers):
            if isinstance(layer, ConditionalInvertibleLayer):
                z = layer.inverse(z, y)
            elif isinstance(layer, InvertibleLayer):
                z = layer.inverse(z)
            else:
                raise ValueError(f"Layer must be an instance of ConditionalInvertibleLayer or InvertibleLayer, but got {type(layer)}")

        return z

    def sample(self, n_samples: int, y: torch.Tensor, sigma: float = 1, outer: bool = False, batch_size: int = 100, output_device: str = "cpu", verbose: bool = False) -> torch.Tensor:
        m_batch_sizes = [batch_size] * (n_samples // batch_size) + [n_samples % batch_size]
        y_hat_list = []

        with torch.no_grad():
            for m in tqdm(m_batch_sizes, desc="Sampling", disable=not verbose):
                if m == 0:
                    # Skip empty batch sizes
                    continue
                y_hat_list.append(self._sample(m, y=y, outer=True, sigma=sigma).to(output_device))

        y_hat = torch.cat(y_hat_list, dim=0)

        return y_hat

    def _sample(self, n_samples: int, y: torch.Tensor, sigma: float = 1, outer: bool = False) -> torch.Tensor:
        """
        Sample from the model.

        Parameters
        ----------
        n_samples : int
            The number of samples to generate.
        y : torch.Tensor
            The conditions used for sampling.
            If 1st order tensor and len(y) == n_conditions, the same conditions are used for all samples.
            If 2nd order tensor, y.shape must be (n_samples, n_conditions), and each row is used as the conditions for each sample.
        sigma : float
            The standard deviation of the normal distribution to sample from.
        outer : bool
            If True, the conditions are broadcasted to match the shape of the samples.
            If False, the conditions are matched to the shape of the samples.

        Returns
        -------
        torch.Tensor
            The generated samples.
        """

        y = y.to(self.device)

        if y.ndim == 1:
            # if len(y) != n_input_conditions:
            #     raise ValueError(f"y must have length {n_input_conditions}, but got len(y) = {len(y)}")

            # Generate n_samples for each condition in y
            z = sigma * torch.randn(n_samples, self.size).to(self.device)
            y = y.repeat(n_samples, 1)

            # Apply the inverse network
            return self.inverse(z, y).view(n_samples, self.size)
        elif y.ndim > 1:
            if outer:
                # if y.shape[1] != n_input_conditions:
                #     raise ValueError(f"y must have shape (n_samples_per_condition, {n_input_conditions}), but got y.shape = {y.shape}")

                n_samples_per_condition = y.shape[0]

                # Generate n_samples for each condition in y
                z = sigma * torch.randn(n_samples * n_samples_per_condition, self.size).to(self.device)
                y = y.repeat(n_samples, *([1] * (y.ndim - 1)))

                # Apply the inverse network
                return self.inverse(z, y).view(n_samples, n_samples_per_condition, self.size)
            else:
                # if y.shape[0] != n_samples or y.shape[1] != n_input_conditions:
                #     raise ValueError(f"y must have shape (n_samples, {n_input_conditions}), but got y.shape = {y.shape}")

                z = sigma * torch.randn(n_samples, self.size).to(self.device)

                return self.inverse(z, y).view(n_samples, self.size)
        else:
            raise ValueError(f"y must be a 1st or 2nd order tensor, but got y.shape = {y.shape}")<|MERGE_RESOLUTION|>--- conflicted
+++ resolved
@@ -198,21 +198,18 @@
 
 
 class CondRealNVP(ConditionalInvertibleLayer):
-<<<<<<< HEAD
     def __init__(
             self,
             size: int,
             nested_sizes: list[int],
             n_blocks: int,
             n_conditions: int,
-            feature_network: FeatureNetwork | None,
+            feature_network: FeatureNetwork | None = None,
+            time_series_network: FeatureNetwork | None = None,
             dropout: float = 0.0,
             act_norm: bool = False,
             device: str = "cpu",
             parameter_index_mapping: ParameterIndexMapping = None) -> None:
-=======
-    def __init__(self, size: int, nested_sizes: list[int], n_blocks: int, n_conditions: int, feature_network: FeatureNetwork | None = None, time_series_network: FeatureNetwork | None = None, dropout: float = 0.0, act_norm: bool = False, device: str = "cpu", parameter_index_mapping: ParameterIndexMapping = None):
->>>>>>> 5217bd8f
         super(CondRealNVP, self).__init__()
 
         if n_conditions == 0 or feature_network is None:
@@ -239,11 +236,12 @@
         for _ in range(self.n_blocks - 1):
             if act_norm:
                 self.layers.append(ActNorm(self.size))
-            self.layers.append(ConditionalAffineCouplingLayer(self.size,
-                                                              self.nested_sizes,
-                                                              self.n_conditions,
-                                                              dropout=self.dropout,
-                                                              device=self.device))
+            self.layers.append(ConditionalAffineCouplingLayer(
+                self.size,
+                self.nested_sizes,
+                self.n_conditions,
+                dropout=self.dropout,
+                device=self.device))
             self.layers.append(OrthonormalTransformation(self.size))
 
         # Add the final affine coupling layer
