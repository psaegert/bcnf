--- conflicted
+++ resolved
@@ -15,14 +15,10 @@
                  num_CNN: int = 1) -> None:
         super(CNN, self).__init__()
 
-<<<<<<< HEAD
-        self.cnn_layers: list[nn.Module] = []
-=======
         self.input_size = image_input_size
         self.output_size = output_size_lin
 
-        self.cnn_layers: nn.Module
->>>>>>> 0a340298
+        self.cnn_layers: list[nn.Module] = []
         self.pool = nn.MaxPool2d(2, 2)
         self.example_camera_input = torch.randn(1, 1, image_input_size[0], image_input_size[1])  # batch size, channels, height, width
         self.output_size_lin = output_size_lin
