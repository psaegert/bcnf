import os
import pickle

import numpy as np
from dynaconf import Dynaconf
from tqdm import tqdm

from bcnf.simulation.camera import record_trajectory
from bcnf.simulation.physics import calculate_point_of_impact, physics_ODE_simulation
from bcnf.utils import get_dir


def sample_from_config(values: dict
                       ) -> float:
    distribution_type = values['distribution']
    if distribution_type == 'uniform':
        return np.random.uniform(values.get('min'), values.get('max'))
    elif distribution_type == 'gaussian':
        return np.random.normal(0, 1)  # mean and std are used as parameters for the standard normal distribution later
    elif distribution_type == 'gamma':
        return np.random.gamma(values.get('shape'), values.get('scale'))
    else:
        raise ValueError(f'Unknown distribution type: {distribution_type}')


def get_cams_position(cam_radiants: np.ndarray = np.array([0, 0]),
                      cam_circle_radius: float = 25,
                      cam_heights: np.ndarray = np.array([1, 1])
                      ) -> list[np.ndarray]:
    cams = []
    for cam_radiant, cam_height in (cam_radiants, cam_heights):
        cams.append(np.array([-cam_circle_radius * np.cos(cam_radiant), cam_circle_radius * np.sin(cam_radiant), cam_height]))
    return cams


def accept_visibility(visibility: float
                      ) -> bool:
    # assuming uniform visibility distribution between 0 and 1: acceptance rate of ~50 %
    if visibility > 0.75:
        return True
    elif 1 / (1 + np.exp(-(visibility - 0.5) * 10)) > np.random.uniform(0, 1):  # modified sigmoid
        return True
    else:
        return False


def accept_traveled_distance(distance: float,
                             ) -> bool:
    # assuming uniform distance distribution between 0 m and 50 m: acceptance rate of ~70 %
    ratio = distance / 50  # 50 m is just a base reference (diameter of the camera circle)
    if ratio > 0.75:
        return True
    elif np.sqrt(ratio) > np.random.uniform(0, 1):  # square root acceptance
        return True
    else:
        return False


def sample_ballistic_parameters(num_cams: int = 2,
                                cfg_file: str = f'{get_dir()}/configs/config.yaml'
                                ) -> tuple:
    config = Dynaconf(settings_files=[cfg_file])

    # pos
    if config['x0']['x0_xy']['distribution'] == 'gaussian':
        r_x = np.sqrt(np.abs(sample_from_config(config['x0']['x0_xy']))) * config['x0']['x0_xy']['std'] + config['x0']['x0_xy']['mean']
    elif config['x0']['x0_xy']['distribution'] == 'uniform':
        r_x = sample_from_config(config['x0']['x0_xy'])

    phi = np.random.uniform(0, 2 * np.pi)

    x0_x = r_x * np.cos(phi)
    x0_y = r_x * np.sin(phi)

    if config['x0']['x0_z']['distribution'] == 'gaussian':
        x0_z = sample_from_config(config['x0']['x0_z']) * config['x0']['x0_z']['std'] + config['x0']['x0_z']['mean']
    elif config['x0']['x0_z']['distribution'] == 'uniform':
        x0_z = sample_from_config(config['x0']['x0_z'])

    x0 = np.array([x0_x, x0_y, x0_z])

    # velo
    if config['v0']['v0_xy']['distribution'] == 'gaussian':
        r_v = np.sqrt(np.abs(sample_from_config(config['v0']['v0_xy']))) * config['v0']['v0_xy']['std'] + config['v0']['v0_xy']['mean']
    elif config['v0']['v0_xy']['distribution'] == 'uniform':
        r_v = sample_from_config(config['v0']['v0_xy'])

    phi_v = np.random.uniform(0, 2 * np.pi)

    v0_x = r_v * np.cos(phi_v)
    v0_y = r_v * np.sin(phi_v)

    if config['v0']['v0_z']['distribution'] == 'gaussian':
        v0_z = sample_from_config(config['v0']['v0_z']) * config['v0']['v0_z']['std'] + config['v0']['v0_z']['mean']
    elif config['v0']['v0_z']['distribution'] == 'uniform':
        v0_z = sample_from_config(config['v0']['v0_z'])

    v0 = np.array([v0_x, v0_y, v0_z])

    # wind
    if config['w']['w_xy']['distribution'] == 'gaussian':
        r_x = np.sqrt(np.abs(sample_from_config(config['w']['w_xy']))) * config['w']['w_xy']['std'] + config['w']['w_xy']['mean']
    elif config['w']['w_xy']['distribution'] == 'uniform':
        r_x = sample_from_config(config['w']['w_xy'])

    phi_w = np.random.uniform(0, 2 * np.pi)

    w_x = r_x * np.cos(phi_w)
    w_y = r_x * np.sin(phi_w)

    if config['w']['w_z']['distribution'] == 'gaussian':
        w_z = sample_from_config(config['w']['w_z']) * config['w']['w_z']['std'] + config['w']['w_z']['mean']
    elif config['w']['w_z']['distribution'] == 'uniform':
        w_z = sample_from_config(config['w']['w_z'])

    w = np.array([w_x, w_y, w_z])

    # thrust

    if config['a']['distribution'] == 'gaussian':
        r_a = np.cbrt(np.abs(sample_from_config(config['a']))) * config['a']['std'] + config['a']['mean']
    elif config['a']['distribution'] == 'uniform':
        r_a = sample_from_config(config['a'])

    phi_a = np.random.uniform(0, 2 * np.pi)
    theta_a = np.random.uniform(0, np.pi)

    a_x = r_a * np.sin(theta_a) * np.cos(phi_a)
    a_y = r_a * np.sin(theta_a) * np.sin(phi_a)
    a_z = r_a * np.cos(theta_a)

    a = np.array([a_x, a_y, a_z])

    # grav
    g_z = sample_from_config(config['g'])

    g = np.array([0, 0, -g_z])

    # b
    # density of atmosphere
    rho = sample_from_config(config['rho'])

    # radius of ball
    r = sample_from_config(config['r_ball'])

    # area of thown object
    A = np.pi * r**2

    # drag coefficient
    Cd = sample_from_config(config['Cd'])

    b = rho * A * Cd

    # mass
    m = sample_from_config(config['m'])

    # second cam position
    cam_radian_array = [sample_from_config(config['cam_radian']) for _ in range(num_cams - 1)]

    # cam radius
    cam_radius = sample_from_config(config['cam_radius'])

    # cam angles
    cam_angles = [sample_from_config(config['cam_angle']) for _ in range(num_cams)]

    # cam heights
    cam_heights = [sample_from_config(config['cam_height']) for _ in range(num_cams)]

    return x0, v0, g, w, b, m, a, cam_radian_array, r, A, Cd, rho, cam_radius, cam_angles, cam_heights


<<<<<<< HEAD
def generate_data(
        n: int = 100,
        type: str = 'parameters',  # 'render', 'trajectory', or 'parameters'
        SPF: float = 1 / 30,
        T: float = 3,
        ratio: tuple = (16, 9),
        fov_horizontal: float = 70.0,
        cam1_pos: float = 0.0,
        print_acc_rej: bool = False,
        name: str | None = None,
        num_cams: int = 2,
        config_file: str = f'{get_dir()}/configs/config.yaml',
        break_on_impact: bool = True,
        verbose: bool = False) -> dict[str, list]:
    cam1_pos = np.array([cam1_pos])
=======
def generate_data(n: int = 100,
                  type: str = 'parameters',  # 'render', 'trajectory', or 'parameters'
                  SPF: float = 1 / 30,
                  T: float = 4,
                  ratio: tuple = (16, 9),
                  fov_horizontal: float = 70.0,
                  cam1_radian: float = 0.0,
                  print_acc_rej: bool = False,
                  name: str = 'data',
                  num_cams: int = 2,
                  config_file: str = f'{get_dir()}/configs/config.yaml',
                  ) -> None:
    cam1_radian = np.array([cam1_radian])
    pbar = tqdm(total=n)
>>>>>>> 031e62c0

    accepted_count = 0
    rejected_count = 0

    data: dict[str, list] = {
        'cams': [],
        'traj': [],
        'x0_x': [],
        'x0_y': [],
        'x0_z': [],
        'v0_x': [],
        'v0_y': [],
        'v0_z': [],
        'g': [],
        'w_x': [],
        'w_y': [],
        'w_z': [],
        'b': [],
        'A': [],
        'Cd': [],
        'rho': [],
        'm': [],
        'a_x': [],
        'a_y': [],
        'a_z': [],
        'cam_radian': [],
        'r': [],
        'cam_radius': [],
        'cam_angles': [],
        'cam_heights': []
    }

    pbar = tqdm(total=n, disable=not verbose)

    while accepted_count < n:
        x0, v0, g, w, b, m, a, cam_radian_array, r, A, Cd, rho, cam_radius, cam_angles, cam_heights = sample_ballistic_parameters(num_cams=num_cams, cfg_file=config_file)

        # first check: will the ball actually come down again?
        if g[2] + a[2] > 0:
            rejected_count += 1
            continue

        # second check: is x0_z > 0?
        if x0[2] < 0:
            rejected_count += 1
            continue

        # third check: how far does the ball travel?
        poi = calculate_point_of_impact(x0, v0, g, w, b, m, rho, r, a)
        distance = np.linalg.norm(poi - x0)

        if not accept_traveled_distance(distance):
            rejected_count += 1
            continue

        # last check: in how many frames is the ball visible?
<<<<<<< HEAD
        traj = physics_ODE_simulation(x0, v0, g, w, b, m, rho, r, a, T, SPF, break_on_impact=break_on_impact)
        cam_radian_array = np.concatenate([cam1_pos, cam_radian_array])
        cams_pos = get_cams_position(cam_radian_array, cam_radius)
=======
        traj = physics_ODE_simulation(x0, v0, g, w, b, m, rho, r, a, T, SPF)
        cam_radian_array = np.concatenate([cam1_radian, cam_radian_array])
        cams_pos = get_cams_position(cam_radian_array, cam_radius, cam_heights)
>>>>>>> 031e62c0

        cams = []
        for cam, angle in zip(cams_pos, cam_angles):
            cams.append(record_trajectory(traj, ratio, fov_horizontal, cam, make_gif=False, radius=r, viewing_angle=angle))

        vis = np.sum([np.sum(cam) for cam in cams]) / (len(cams) * len(cams[0]))

        if not accept_visibility(vis):
            rejected_count += 1
            continue

        # add to list
        if type == 'render':
            # append cam1, cam2 and parameters
            data['cams'].append(cams)
            data['traj'].append(traj)
            data['x0_x'].append(x0[0])
            data['x0_y'].append(x0[1])
            data['x0_z'].append(x0[2])
            data['v0_x'].append(v0[0])
            data['v0_y'].append(v0[1])
            data['v0_z'].append(v0[2])
            data['g'].append(g[2])
            data['w_x'].append(w[0])
            data['w_y'].append(w[1])
            data['w_z'].append(w[2])
            data['b'].append(b)
            data['A'].append(A)
            data['Cd'].append(Cd)
            data['rho'].append(rho)
            data['m'].append(m)
            data['a_x'].append(a[0])
            data['a_y'].append(a[1])
            data['a_z'].append(a[2])
            data['cam_radian'].append(cam_radian_array)
            data['r'].append(r)
            data['cam_radius'].append(cam_radius)
            data['cam_angles'].append(cam_angles)
            data['cam_heights'].append(cam_heights)

        elif type == 'parameters':
            data['x0_x'].append(x0[0])
            data['x0_y'].append(x0[1])
            data['x0_z'].append(x0[2])
            data['v0_x'].append(v0[0])
            data['v0_y'].append(v0[1])
            data['v0_z'].append(v0[2])
            data['g'].append(g[2])
            data['w_x'].append(w[0])
            data['w_y'].append(w[1])
            data['w_z'].append(w[2])
            data['b'].append(b)
            data['A'].append(A)
            data['Cd'].append(Cd)
            data['rho'].append(rho)
            data['m'].append(m)
            data['a_x'].append(a[0])
            data['a_y'].append(a[1])
            data['a_z'].append(a[2])
            data['cam_radian'].append(cam_radian_array)
            data['r'].append(r)
            data['cam_radius'].append(cam_radius)
            data['cam_angles'].append(cam_angles)
            data['cam_heights'].append(cam_heights)

        elif type == 'trajectory':
            data['traj'].append(traj)
            data['x0_x'].append(x0[0])
            data['x0_y'].append(x0[1])
            data['x0_z'].append(x0[2])
            data['v0_x'].append(v0[0])
            data['v0_y'].append(v0[1])
            data['v0_z'].append(v0[2])
            data['g'].append(g[2])
            data['w_x'].append(w[0])
            data['w_y'].append(w[1])
            data['w_z'].append(w[2])
            data['b'].append(b)
            data['A'].append(A)
            data['Cd'].append(Cd)
            data['rho'].append(rho)
            data['m'].append(m)
            data['a_x'].append(a[0])
            data['a_y'].append(a[1])
            data['a_z'].append(a[2])
            data['cam_radian'].append(cam_radian_array)
            data['r'].append(r)
            data['cam_radius'].append(cam_radius)
            data['cam_angles'].append(cam_angles)
            data['cam_heights'].append(cam_heights)
        else:
            raise ValueError('type must be one of "render", "trajectory", or "parameters"')

        accepted_count += 1

        if accepted_count % 100 == 0 and name is not None:
            with open(os.path.join(get_dir('data', 'bcnf-data', create=True), name + '.pkl'), 'wb') as f:
                pickle.dump(data, f, pickle.HIGHEST_PROTOCOL)

        pbar.update(1)
        if print_acc_rej:
            pbar.set_postfix(accepted=accepted_count, rejected=rejected_count, ratio=accepted_count / (accepted_count + rejected_count))

    pbar.close()

    if name is not None:
        with open(os.path.join(get_dir('data', 'bcnf-data', create=True), name + '.pkl'), 'wb') as f:
            pickle.dump(data, f, pickle.HIGHEST_PROTOCOL)

    return data<|MERGE_RESOLUTION|>--- conflicted
+++ resolved
@@ -169,12 +169,11 @@
     return x0, v0, g, w, b, m, a, cam_radian_array, r, A, Cd, rho, cam_radius, cam_angles, cam_heights
 
 
-<<<<<<< HEAD
 def generate_data(
         n: int = 100,
         type: str = 'parameters',  # 'render', 'trajectory', or 'parameters'
         SPF: float = 1 / 30,
-        T: float = 3,
+        T: float = 4,
         ratio: tuple = (16, 9),
         fov_horizontal: float = 70.0,
         cam1_pos: float = 0.0,
@@ -185,22 +184,9 @@
         break_on_impact: bool = True,
         verbose: bool = False) -> dict[str, list]:
     cam1_pos = np.array([cam1_pos])
-=======
-def generate_data(n: int = 100,
-                  type: str = 'parameters',  # 'render', 'trajectory', or 'parameters'
-                  SPF: float = 1 / 30,
-                  T: float = 4,
-                  ratio: tuple = (16, 9),
-                  fov_horizontal: float = 70.0,
-                  cam1_radian: float = 0.0,
-                  print_acc_rej: bool = False,
-                  name: str = 'data',
-                  num_cams: int = 2,
-                  config_file: str = f'{get_dir()}/configs/config.yaml',
-                  ) -> None:
     cam1_radian = np.array([cam1_radian])
+ 
     pbar = tqdm(total=n)
->>>>>>> 031e62c0
 
     accepted_count = 0
     rejected_count = 0
@@ -256,16 +242,9 @@
             rejected_count += 1
             continue
 
-        # last check: in how many frames is the ball visible?
-<<<<<<< HEAD
-        traj = physics_ODE_simulation(x0, v0, g, w, b, m, rho, r, a, T, SPF, break_on_impact=break_on_impact)
-        cam_radian_array = np.concatenate([cam1_pos, cam_radian_array])
-        cams_pos = get_cams_position(cam_radian_array, cam_radius)
-=======
-        traj = physics_ODE_simulation(x0, v0, g, w, b, m, rho, r, a, T, SPF)
+        traj = physics_ODE_simulation(x0, v0, g, w, b, m, rho, r, a, T, SPF, break_on_impact=break_on_impact))
         cam_radian_array = np.concatenate([cam1_radian, cam_radian_array])
         cams_pos = get_cams_position(cam_radian_array, cam_radius, cam_heights)
->>>>>>> 031e62c0
 
         cams = []
         for cam, angle in zip(cams_pos, cam_angles):
