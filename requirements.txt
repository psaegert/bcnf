--- conflicted
+++ resolved
@@ -1,15 +1,10 @@
 dynaconf
 matplotlib
 numpy
-<<<<<<< HEAD
+opencv-python
 pandas
 scikit-learn
 scikit-optimize
-=======
-opencv-python
-pandas
-scikit-learn
->>>>>>> da3ceed9
 scipy
 torch
 tqdm
