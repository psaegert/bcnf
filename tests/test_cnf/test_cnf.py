import unittest

import torch

from bcnf.models.cnf import ConditionalAffineCouplingLayer, CondRealNVP


class TestCNFInvertibility(unittest.TestCase):
    def setUp(self) -> None:
        self.device = "cpu"
        self.input_size = 7
        self.hidden_size = 19
        self.n_conditions = 5

        self.x = torch.randn(17, 7)
        self.y = torch.randn(17, 5)

    def test_conditional_affine_coupling_layer(self) -> None:
        coupling_layer = ConditionalAffineCouplingLayer(
            input_size=self.input_size,
            nested_sizes=[self.hidden_size] * 5,
            n_conditions=self.n_conditions
        )
        coupling_layer.eval()

        z = coupling_layer.forward(self.x, self.y)

        self.assertEqual(z.shape, self.x.shape)

        x_hat = coupling_layer.inverse(z, self.y)

        self.assertTrue(torch.allclose(x_hat, self.x, atol=1e-5))

    def test_conditional_real_nvp(self) -> None:
        real_nvp = CondRealNVP(
            size=self.input_size,
<<<<<<< HEAD
            hidden_size=self.hidden_size,
=======
            nested_sizes=[self.hidden_size] * 5,
>>>>>>> 07a3f790
            n_blocks=5,
            n_conditions=self.n_conditions,
            feature_network=None
        )
        real_nvp.eval()

        z = real_nvp.forward(self.x, self.y)

        self.assertEqual(z.shape, self.x.shape)

        x_hat = real_nvp.inverse(z, self.y)

        self.assertTrue(torch.allclose(x_hat, self.x, atol=1e-5))<|MERGE_RESOLUTION|>--- conflicted
+++ resolved
@@ -34,11 +34,7 @@
     def test_conditional_real_nvp(self) -> None:
         real_nvp = CondRealNVP(
             size=self.input_size,
-<<<<<<< HEAD
-            hidden_size=self.hidden_size,
-=======
             nested_sizes=[self.hidden_size] * 5,
->>>>>>> 07a3f790
             n_blocks=5,
             n_conditions=self.n_conditions,
             feature_network=None
